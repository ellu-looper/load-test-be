--- conflicted
+++ resolved
@@ -681,12 +681,8 @@
         if (cached.length > RECENT_MESSAGE_CACHE) cached = cached.slice(-RECENT_MESSAGE_CACHE);
         await redisClient.setEx(cacheKey, MESSAGES_TTL, JSON.stringify(cached));
 
-<<<<<<< HEAD
         // Publish to Redis Pub/Sub
         await redisPub.publish(PUBSUB_CHANNEL, JSON.stringify({ room, message }));
-=======
-        io.to(room).emit('message', message);
->>>>>>> 3c122de7
 
         // AI 멘션이 있는 경우 AI 응답 생성
         if (aiMentions.length > 0) {
